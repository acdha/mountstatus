--- conflicted
+++ resolved
@@ -17,13 +17,8 @@
 argparse = "0.2.2"
 error-chain = "0.12.2"
 rayon = "1.3.0"
-<<<<<<< HEAD
 protobuf = "2.16.2"
-log = "0.4.8"
-=======
-protobuf = "2.10.2"
 log = "0.4.11"
->>>>>>> 4dd1c468
 
 [dependencies.prometheus]
 version = "0.9.0"
